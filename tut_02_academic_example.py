--- conflicted
+++ resolved
@@ -61,80 +61,6 @@
     g.dim = g.mesh.geometric_dimension()
     return g
 
-<<<<<<< HEAD
-def create_quarter_circle(esize: float, fac: float, rad: float,
-                          lay: int, der_file) -> oncofem.problem.Geometry():
-    with pygmsh.geo.Geometry() as geom:
-        # Define the points
-        p1 = geom.add_point([0, 0, 0], mesh_size=esize)
-        p2 = geom.add_point([rad, 0, 0], mesh_size=esize*fac)
-
-        # Create a line (curve) between the two points
-        line = geom.add_line(p1, p2)
-
-        # Extrude the line in the z-direction by a 90-degree (Pi/2) arc
-        # with 60 layers (steps)
-        extruded_surface, top_curve, side_curves = geom.extrude(
-            line,
-            translation_axis=[0, 0, 1],
-            #rotation_axis=[0, 0, 1],
-            #point_on_axis=[0, 0, 0],
-            heights=[np.pi / 2],
-            num_layers=lay,
-        )
-
-        # Define physical groups for the extruded surfaces and curves
-        geom.add_physical(extruded_surface, label="4")  # Physical Surface
-        geom.add_physical(line, label="1")  # Physical Curve 1
-        geom.add_physical(side_curves[1], label="2")  # Physical Curve 3
-        geom.add_physical(top_curve, label="3")  # Physical Curve 2
-
-        # Generate the mesh
-        mesh = geom.generate_mesh()
-        of.helper.io.msh2xdmf(mesh, der_file + "/", correct_gmsh=True)
-        _, facet_function = of.helper.io.getXDMF(der_file + "/")
-        g = oncofem.problem.Geometry()
-        g.mesh = facet_function.mesh()
-        g.facets = facet_function
-        g.dim = g.mesh.geometric_dimension()
-
-    return g
-
-def create_quarter_circle_mesh(element_size, radius):
-    geom = pygmsh.geo.Geometry()
-
-    # Define points for the center and arc endpoints
-    center = geom.add_point([0, 0, 0], mesh_size=element_size)
-    start_point = geom.add_point([radius, 0, 0], mesh_size=element_size)
-    end_point = geom.add_point([0, radius, 0], mesh_size=element_size)
-
-    # Create radial lines from the center to the start and end of the arc
-    radial_line1 = geom.add_line(center, start_point)
-    arc = geom.add_circle_arc(start_point, center, end_point)
-    radial_line2 = geom.add_line(end_point, center)
-
-    # Define a line loop for the quarter-circle boundary
-    line_loop = geom.add_curve_loop([radial_line1, arc, radial_line2])
-
-    # Create the surface bounded by the line loop
-    surface = geom.add_plane_surface(line_loop)
-
-    # Generate the mesh using the `generate_mesh` method of the `geom` object
-    mesh = geom.generate_mesh()
-
-    return mesh
-
-# Example usage
-element_size = 1.0  # Set the desired element size
-radius = 10.0       # Set the radius of the quarter circle
-
-# Create the mesh
-mesh = create_quarter_circle_mesh(element_size, radius)
-
-# Optional: Export to file for visualization
-mesh.write("quarter_circle_mesh.vtk")
-=======
->>>>>>> f2adfc58
 
 study = of.Study("tut_02")
 p = of.simulation.Problem()
